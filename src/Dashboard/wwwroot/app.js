--- conflicted
+++ resolved
@@ -1,14 +1,6 @@
 'use strict';
 
 window.toggleTheme = () => {
-<<<<<<< HEAD
-  const theme = localStorage.getItem('theme') === 'dark' ? 'light' : 'dark';
-  window._setBenchmarkTheme(theme);
-  // Optimistically refresh immediately
-  window.refreshChartThemes();
-  // Allow CSS to apply then refresh charts
-  setTimeout(() => window.refreshChartThemes(), 50);
-=======
   const newTheme = document.documentElement.getAttribute('data-bs-theme') === 'dark' ? 'light' : 'dark';
   const oldBodyColor = getComputedStyle(document.body).backgroundColor;
   window._setBenchmarkTheme(newTheme);
@@ -27,7 +19,6 @@
   }
 
   waitForThemeChange();
->>>>>>> b5e335be
 };
 
 window.scrollToActiveChart = () => {
@@ -128,30 +119,6 @@
   }
 };
 
-<<<<<<< HEAD
-function getThemeStyles() {
-  const root = document.documentElement;
-  const styles = getComputedStyle(root);
-  const theme = root.getAttribute('data-bs-theme');
-  const fontColor = styles.getPropertyValue('--bs-body-color')?.trim() || (theme === 'dark' ? '#f8f9fa' : '#212529');
-  const hoverColor = styles.getPropertyValue('--plot-hover-color')?.trim() || (theme === 'dark' ? '#fff' : '#000');
-  const hoverBg = styles.getPropertyValue('--plot-hover-background-color')?.trim() || (theme === 'dark' ? 'rgba(0,0,0,0.8)' : 'rgba(255,255,255,0.8)');
-  const bgColor = styles.getPropertyValue('--bs-body-bg')?.trim() || (theme === 'dark' ? '#212529' : '#fff');
-
-  return { fontColor, bgColor, hoverColor, hoverBg };
-}
-
-function applyThemeToLayout(layout) {
-  const { fontColor, bgColor } = getThemeStyles();
-  layout.paper_bgcolor = bgColor;
-  layout.plot_bgcolor = bgColor;
-  layout.font.color = fontColor;
-  layout.xaxis.color = fontColor;
-  layout.yaxis.color = fontColor;
-  layout.title.font = (layout.title.font || {});
-  layout.title.font.color = fontColor;
-}
-=======
 const getThemeStyles = () => {
   const root = document.documentElement;
   const styles = getComputedStyle(root);
@@ -176,7 +143,6 @@
     layout.yaxis2.color = fontColor;
   }
 };
->>>>>>> b5e335be
 
 window.renderChart = (chartId, configString) => {
   const config = JSON.parse(configString);
@@ -371,11 +337,7 @@
       title: {
         text: memoryUnit,
       },
-      color: layout.font.color,
-    };
-
-    // Theme color for secondary axis
-    layout.yaxis2.color = layout.font.color;
+    };
 
     const allZero = dataset.every((p) => p.result.bytesAllocated === 0);
     if (allZero) {
@@ -444,7 +406,30 @@
   });
 };
 
-<<<<<<< HEAD
+// Refresh theme for existing charts
+window.refreshChartThemes = () => {
+  if (!('Plotly' in window)) {
+    return;
+  }
+
+  const { fontColor, bgColor } = getThemeStyles();
+  document.querySelectorAll('.js-plotly-plot').forEach((element) => {
+    try {
+      Plotly.relayout(element, {
+        'font.color': fontColor,
+        'paper_bgcolor': bgColor,
+        'plot_bgcolor': bgColor,
+        'title.font.color': fontColor,
+        'xaxis.color': fontColor,
+        'yaxis.color': fontColor,
+        'yaxis2.color': fontColor,
+      });
+    } catch (err) {
+      console.error('Failed to relayout chart for theme refresh.', err);
+    }
+  });
+};
+
 window.renderMultiChart = (chartId, configString) => {
   const config = JSON.parse(configString);
   const dataset = config.dataset; // { job: [{commit, result}, ...], ... }
@@ -693,46 +678,4 @@
       format,
     });
   });
-};
-
-=======
->>>>>>> b5e335be
-// Refresh theme for existing charts
-window.refreshChartThemes = () => {
-  if (!('Plotly' in window)) {
-    return;
-  }
-
-  const { fontColor, bgColor } = getThemeStyles();
-<<<<<<< HEAD
-  document.querySelectorAll('.js-plotly-plot').forEach((el) => {
-    try {
-      Plotly.relayout(el, {
-        'paper_bgcolor': bgColor,
-        'plot_bgcolor': bgColor,
-        'font.color': fontColor,
-        'xaxis.color': fontColor,
-        'yaxis.color': fontColor,
-        'yaxis2.color': fontColor,
-        'title.font.color': fontColor,
-      });
-    } catch (err) {
-      console.error('Failed to relayout chart for theme refresh:', err);
-=======
-  document.querySelectorAll('.js-plotly-plot').forEach((element) => {
-    try {
-      Plotly.relayout(element, {
-        'font.color': fontColor,
-        'paper_bgcolor': bgColor,
-        'plot_bgcolor': bgColor,
-        'title.font.color': fontColor,
-        'xaxis.color': fontColor,
-        'yaxis.color': fontColor,
-        'yaxis2.color': fontColor,
-      });
-    } catch (err) {
-      console.error('Failed to relayout chart for theme refresh.', err);
->>>>>>> b5e335be
-    }
-  });
 };