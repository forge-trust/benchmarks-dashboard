--- conflicted
+++ resolved
@@ -63,39 +63,9 @@
       top.location = self.location;
     }
   </script>
-<<<<<<< HEAD
-  <link id="theme" rel="stylesheet" href="https://cdnjs.cloudflare.com/ajax/libs/bootswatch/5.3.8/flatly/bootstrap.min.css" integrity="sha512-6cPfXE7P+s3gLoNVw8XfKNI3nc0kKcDIhZzlFp81ZLRcueIq2ayKiHcT9YT7Z+q0+61MKhvVaSaV5PmG7jEsKA==" crossorigin="anonymous" referrerpolicy="no-referrer" />
-  <script type="text/javascript">
-    (function () {
-      window._setBenchmarkTheme = function(theme) {
-        localStorage.setItem('theme', theme);
-        const themeLink = document.getElementById('theme');
-        if (theme === 'dark') {
-          themeLink.setAttribute('integrity', 'sha512-+uC0Ar9AG4/j/iF0Ug22TO9D17MAbD94K7J8h17EzXzN3D5kcOpYQdF4OuiLraHSibCVhz4DIcqwsDboRMVStg==');
-          themeLink.href = 'https://cdnjs.cloudflare.com/ajax/libs/bootswatch/5.3.8/darkly/bootstrap.min.css';
-        } else {
-          themeLink.setAttribute('integrity', 'sha512-6cPfXE7P+s3gLoNVw8XfKNI3nc0kKcDIhZzlFp81ZLRcueIq2ayKiHcT9YT7Z+q0+61MKhvVaSaV5PmG7jEsKA==');
-          themeLink.href = 'https://cdnjs.cloudflare.com/ajax/libs/bootswatch/5.3.8/flatly/bootstrap.min.css';
-        }
-        document.documentElement.setAttribute('data-bs-theme', theme);
-
-        const icon = document.querySelector('#toggle-theme span');
-        if (icon) {
-          icon.classList.remove('fa-moon');
-          icon.classList.remove('fa-sun');
-          icon.classList.add(theme === 'dark' ? 'fa-sun' : 'fa-moon');
-        }
-      };
-
-      const theme = localStorage.getItem('theme') || 'light';
-      window._setBenchmarkTheme(theme);
-    })();
-  </script>
-=======
   <link id="theme-light" rel="stylesheet" href="https://cdnjs.cloudflare.com/ajax/libs/bootswatch/5.3.8/flatly/bootstrap.min.css" integrity="sha512-6cPfXE7P+s3gLoNVw8XfKNI3nc0kKcDIhZzlFp81ZLRcueIq2ayKiHcT9YT7Z+q0+61MKhvVaSaV5PmG7jEsKA==" crossorigin="anonymous" referrerpolicy="no-referrer" media="(prefers-color-scheme: light)" />
   <link id="theme-dark" rel="stylesheet" href="https://cdnjs.cloudflare.com/ajax/libs/bootswatch/5.3.8/darkly/bootstrap.min.css" integrity="sha512-+uC0Ar9AG4/j/iF0Ug22TO9D17MAbD94K7J8h17EzXzN3D5kcOpYQdF4OuiLraHSibCVhz4DIcqwsDboRMVStg==" crossorigin="anonymous" referrerpolicy="no-referrer" media="(prefers-color-scheme: dark)" />
   <script src="theme-switch.js"></script>
->>>>>>> b5e335be
   <link rel="stylesheet" href="https://cdnjs.cloudflare.com/ajax/libs/font-awesome/7.0.1/css/all.min.css" integrity="sha512-2SwdPD6INVrV/lHTZbO2nodKhrnDdJK9/kg2XD1r9uGqPo1cUbujc+IYdlYdEErWNu69gVcYgdxlmVmzTWnetw==" crossorigin="anonymous" referrerpolicy="no-referrer" />
   <script type="text/javascript">
     if (window.location.pathname.length > 1) {
