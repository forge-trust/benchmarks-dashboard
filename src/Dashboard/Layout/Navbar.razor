--- conflicted
+++ resolved
@@ -61,11 +61,7 @@
                             title="Toggle theme"
                             type="button"
                             @onclick="ToggleThemeAsync">
-<<<<<<< HEAD
-                        <Icon Name="@(Icons.Moon)" />
-=======
                         <Icon Name="@(Icons.ThemeToggle)" />
->>>>>>> b5e335be
                     </button>
                 </li>
             </ul>
